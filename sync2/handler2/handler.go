--- conflicted
+++ resolved
@@ -3,11 +3,6 @@
 import (
 	"context"
 	"encoding/json"
-<<<<<<< HEAD
-	"fmt"
-=======
-	"hash/fnv"
->>>>>>> 2cc58cf2
 	"os"
 	"sync"
 	"time"
