package handler2

import (
	"context"
	"encoding/json"
	"fmt"
	"hash/fnv"
	"os"
	"sync"
	"time"

	"github.com/jmoiron/sqlx"
	"github.com/matrix-org/sliding-sync/sqlutil"

	"github.com/jmoiron/sqlx"
	"github.com/matrix-org/sliding-sync/sqlutil"

	"github.com/getsentry/sentry-go"

	"github.com/matrix-org/sliding-sync/internal"
	"github.com/matrix-org/sliding-sync/pubsub"
	"github.com/matrix-org/sliding-sync/state"
	"github.com/matrix-org/sliding-sync/sync2"
	"github.com/prometheus/client_golang/prometheus"
	"github.com/rs/zerolog"
	"github.com/tidwall/gjson"
)

var logger = zerolog.New(os.Stdout).With().Timestamp().Logger().Output(zerolog.ConsoleWriter{
	Out:        os.Stderr,
	TimeFormat: "15:04:05",
})

// Handler is responsible for starting v2 pollers at startup;
// processing v2 data (as a sync2.V2DataReceiver) and publishing updates (pubsub.Payload to V2Listeners);
// and receiving and processing EnsurePolling events.
type Handler struct {
	pMap      sync2.IPollerMap
	v2Store   *sync2.Storage
	Store     *state.Storage
	v2Pub     pubsub.Notifier
	v3Sub     *pubsub.V3Sub
	unreadMap map[string]struct {
		Highlight int
		Notif     int
	}
	// room_id => fnv_hash([typing user ids])
	typingMap map[string]uint64

	deviceDataTicker *sync2.DeviceDataTicker
	e2eeWorkerPool   *internal.WorkerPool

	numPollers prometheus.Gauge
	subSystem  string
}

func NewHandler(
<<<<<<< HEAD
	connStr string, pMap *sync2.PollerMap, v2Store *sync2.Storage, store *state.Storage, client sync2.Client,
	pub pubsub.Notifier, sub pubsub.Listener, enablePrometheus bool, deviceDataUpdateDuration time.Duration,
=======
	pMap sync2.IPollerMap, v2Store *sync2.Storage, store *state.Storage,
	pub pubsub.Notifier, sub pubsub.Listener, enablePrometheus bool,
>>>>>>> 57c25abc
) (*Handler, error) {
	h := &Handler{
		pMap:      pMap,
		v2Store:   v2Store,
		Store:     store,
		subSystem: "poller",
		unreadMap: make(map[string]struct {
			Highlight int
			Notif     int
		}),
		typingMap:        make(map[string]uint64),
		deviceDataTicker: sync2.NewDeviceDataTicker(deviceDataUpdateDuration),
		e2eeWorkerPool:   internal.NewWorkerPool(500), // TODO: assign as fraction of db max conns, not hardcoded
	}

	if enablePrometheus {
		h.addPrometheusMetrics()
		pub = pubsub.NewPromNotifier(pub, h.subSystem)
	}
	h.v2Pub = pub

	// listen for v3 requests like requests to start polling
	v3Sub := pubsub.NewV3Sub(sub, h)
	h.v3Sub = v3Sub
	return h, nil
}

// Listen starts all consumers
func (h *Handler) Listen() {
	go func() {
		defer internal.ReportPanicsToSentry()
		err := h.v3Sub.Listen()
		if err != nil {
			logger.Err(err).Msg("Failed to listen for v3 messages")
			sentry.CaptureException(err)
		}
	}()
	h.e2eeWorkerPool.Start()
	h.deviceDataTicker.SetCallback(h.OnBulkDeviceDataUpdate)
	go h.deviceDataTicker.Run()
}

func (h *Handler) Teardown() {
	// stop polling and tear down DB conns
	h.v3Sub.Teardown()
	h.v2Pub.Close()
	h.Store.Teardown()
	h.v2Store.Teardown()
	h.pMap.Terminate()
	h.deviceDataTicker.Stop()
	if h.numPollers != nil {
		prometheus.Unregister(h.numPollers)
	}
}

func (h *Handler) StartV2Pollers() {
	tokens, err := h.v2Store.TokensTable.TokenForEachDevice(nil)
	if err != nil {
		logger.Err(err).Msg("StartV2Pollers: failed to query tokens")
		sentry.CaptureException(err)
		return
	}
	// how many concurrent pollers to make at startup.
	// Too high and this will flood the upstream server with sync requests at startup.
	// Too low and this will take ages for the v2 pollers to startup.
	numWorkers := 16
	numFails := 0
	ch := make(chan sync2.TokenForPoller, len(tokens))
	for _, t := range tokens {
		// if we fail to decrypt the access token, skip it.
		if t.AccessToken == "" {
			numFails++
			continue
		}
		ch <- t
	}
	close(ch)
	logger.Info().Int("num_devices", len(tokens)).Int("num_fail_decrypt", numFails).Msg("StartV2Pollers")
	var wg sync.WaitGroup
	wg.Add(numWorkers)
	for i := 0; i < numWorkers; i++ {
		go func() {
			defer wg.Done()
			for t := range ch {
				pid := sync2.PollerID{
					UserID:   t.UserID,
					DeviceID: t.DeviceID,
				}
				h.pMap.EnsurePolling(
					pid, t.AccessToken, t.Since, true,
					logger.With().Str("user_id", t.UserID).Str("device_id", t.DeviceID).Logger(),
				)
				h.v2Pub.Notify(pubsub.ChanV2, &pubsub.V2InitialSyncComplete{
					UserID:   t.UserID,
					DeviceID: t.DeviceID,
				})
			}
		}()
	}
	wg.Wait()
	logger.Info().Msg("StartV2Pollers finished")
	h.updateMetrics()
}

func (h *Handler) updateMetrics() {
	if h.numPollers == nil {
		return
	}
	h.numPollers.Set(float64(h.pMap.NumPollers()))
}

func (h *Handler) OnTerminated(ctx context.Context, userID, deviceID string) {
	h.updateMetrics()
}

func (h *Handler) OnExpiredToken(ctx context.Context, accessTokenHash, userID, deviceID string) {
	err := h.v2Store.TokensTable.Delete(accessTokenHash)
	if err != nil {
		logger.Err(err).Str("user", userID).Str("device", deviceID).Str("access_token_hash", accessTokenHash).Msg("V2: failed to expire token")
		internal.GetSentryHubFromContextOrDefault(ctx).CaptureException(err)
	}
	// Notify v3 side so it can remove the connection from ConnMap
	h.v2Pub.Notify(pubsub.ChanV2, &pubsub.V2ExpiredToken{
		UserID:   userID,
		DeviceID: deviceID,
	})
}

func (h *Handler) addPrometheusMetrics() {
	h.numPollers = prometheus.NewGauge(prometheus.GaugeOpts{
		Namespace: "sliding_sync",
		Subsystem: h.subSystem,
		Name:      "num_pollers",
		Help:      "Number of active sync v2 pollers.",
	})
	prometheus.MustRegister(h.numPollers)
}

// Emits nothing as no downstream components need it.
func (h *Handler) UpdateDeviceSince(ctx context.Context, userID, deviceID, since string) {
	err := h.v2Store.DevicesTable.UpdateDeviceSince(userID, deviceID, since)
	if err != nil {
		logger.Err(err).Str("user", userID).Str("device", deviceID).Str("since", since).Msg("V2: failed to persist since token")
		internal.GetSentryHubFromContextOrDefault(ctx).CaptureException(err)
	}
}

func (h *Handler) OnE2EEData(ctx context.Context, userID, deviceID string, otkCounts map[string]int, fallbackKeyTypes []string, deviceListChanges map[string]int) {
	var wg sync.WaitGroup
	wg.Add(1)
	h.e2eeWorkerPool.Queue(func() {
		defer wg.Done()
		// some of these fields may be set
		partialDD := internal.DeviceData{
			UserID:           userID,
			DeviceID:         deviceID,
			OTKCounts:        otkCounts,
			FallbackKeyTypes: fallbackKeyTypes,
			DeviceLists: internal.DeviceLists{
				New: deviceListChanges,
			},
		}
		_, err := h.Store.DeviceDataTable.Upsert(&partialDD)
		if err != nil {
			logger.Err(err).Str("user", userID).Msg("failed to upsert device data")
			internal.GetSentryHubFromContextOrDefault(ctx).CaptureException(err)
			return
		}
		// remember this to notify on pubsub later
		h.deviceDataTicker.Remember(sync2.PollerID{
			UserID:   userID,
			DeviceID: deviceID,
		})
	})
	wg.Wait()
}

// Called periodically by deviceDataTicker, contains many updates
func (h *Handler) OnBulkDeviceDataUpdate(payload *pubsub.V2DeviceData) {
	h.v2Pub.Notify(pubsub.ChanV2, payload)
}

func (h *Handler) Accumulate(ctx context.Context, userID, deviceID, roomID, prevBatch string, timeline []json.RawMessage) {
	// Remember any transaction IDs that may be unique to this user
	eventIDsWithTxns := make([]string, 0, len(timeline))     // in timeline order
	eventIDToTxnID := make(map[string]string, len(timeline)) // event_id -> txn_id
	for _, e := range timeline {
		txnID := gjson.GetBytes(e, "unsigned.transaction_id")
		if !txnID.Exists() {
			continue
		}
		eventID := gjson.GetBytes(e, "event_id").Str
		eventIDsWithTxns = append(eventIDsWithTxns, eventID)
		eventIDToTxnID[eventID] = txnID.Str
	}
	if len(eventIDToTxnID) > 0 {
		// persist the txn IDs
		err := h.Store.TransactionsTable.Insert(userID, deviceID, eventIDToTxnID)
		if err != nil {
			logger.Err(err).Str("user", userID).Str("device", deviceID).Int("num_txns", len(eventIDToTxnID)).Msg("failed to persist txn IDs for user")
			internal.GetSentryHubFromContextOrDefault(ctx).CaptureException(err)
		}
	}

	// Insert new events
	numNew, latestNIDs, err := h.Store.Accumulate(roomID, prevBatch, timeline)
	if err != nil {
		logger.Err(err).Int("timeline", len(timeline)).Str("room", roomID).Msg("V2: failed to accumulate room")
		internal.GetSentryHubFromContextOrDefault(ctx).CaptureException(err)
		return
	}
	if numNew == 0 {
		// no new events
		return
	}
	h.v2Pub.Notify(pubsub.ChanV2, &pubsub.V2Accumulate{
		RoomID:    roomID,
		PrevBatch: prevBatch,
		EventNIDs: latestNIDs,
	})

	if len(eventIDToTxnID) > 0 {
		// The call to h.Store.Accumulate above only tells us about new events' NIDS;
		// for existing events we need to requery the database to fetch them.
		// Rather than try to reuse work, keep things simple and just fetch NIDs for
		// all events with txnIDs.
		var nidsByIDs map[string]int64
		err = sqlutil.WithTransaction(h.Store.DB, func(txn *sqlx.Tx) error {
			nidsByIDs, err = h.Store.EventsTable.SelectNIDsByIDs(txn, eventIDsWithTxns)
			return err
		})
		if err != nil {
			logger.Err(err).
				Int("timeline", len(timeline)).
				Int("num_transaction_ids", len(eventIDsWithTxns)).
				Str("room", roomID).
				Msg("V2: failed to fetch nids for events with transaction_ids")
			internal.GetSentryHubFromContextOrDefault(ctx).CaptureException(err)
			return
		}

		for _, eventID := range eventIDsWithTxns {
			txnID, ok := eventIDToTxnID[eventID]
			if !ok {
				continue
			}
			nid, ok := nidsByIDs[eventID]
			if !ok {
				errMsg := "V2: failed to fetch NID for txnID"
				logger.Error().Str("user", userID).Str("device", deviceID).Msg(errMsg)
				internal.GetSentryHubFromContextOrDefault(ctx).CaptureException(fmt.Errorf("errMsg"))
				continue
			}

			h.v2Pub.Notify(pubsub.ChanV2, &pubsub.V2TransactionID{
				EventID:       eventID,
				UserID:        userID,
				DeviceID:      deviceID,
				TransactionID: txnID,
				NID:           nid,
			})
		}
	}
}

func (h *Handler) Initialise(ctx context.Context, roomID string, state []json.RawMessage) []json.RawMessage {
	res, err := h.Store.Initialise(roomID, state)
	if err != nil {
		logger.Err(err).Int("state", len(state)).Str("room", roomID).Msg("V2: failed to initialise room")
		internal.GetSentryHubFromContextOrDefault(ctx).CaptureException(err)
		return nil
	}
	if res.AddedEvents {
		h.v2Pub.Notify(pubsub.ChanV2, &pubsub.V2Initialise{
			RoomID:      roomID,
			SnapshotNID: res.SnapshotID,
		})
	}
	return res.PrependTimelineEvents
}

func (h *Handler) SetTyping(ctx context.Context, roomID string, ephEvent json.RawMessage) {
	next := typingHash(ephEvent)
	existing := h.typingMap[roomID]
	if existing == next {
		return
	}
	h.typingMap[roomID] = next
	// we don't persist this for long term storage as typing notifs are inherently ephemeral.
	// So rather than maintaining them forever, they will naturally expire when we terminate.
	h.v2Pub.Notify(pubsub.ChanV2, &pubsub.V2Typing{
		RoomID:         roomID,
		EphemeralEvent: ephEvent,
	})
}

func (h *Handler) OnReceipt(ctx context.Context, userID, roomID, ephEventType string, ephEvent json.RawMessage) {
	// update our records - we make an artifically new RR event if there are genuine changes
	// else it returns nil
	newReceipts, err := h.Store.ReceiptTable.Insert(roomID, ephEvent)
	if err != nil {
		logger.Err(err).Str("room", roomID).Msg("failed to store receipts")
		internal.GetSentryHubFromContextOrDefault(ctx).CaptureException(err)
		return
	}
	if len(newReceipts) == 0 {
		return
	}
	h.v2Pub.Notify(pubsub.ChanV2, &pubsub.V2Receipt{
		RoomID:   roomID,
		Receipts: newReceipts,
	})
}

func (h *Handler) AddToDeviceMessages(ctx context.Context, userID, deviceID string, msgs []json.RawMessage) {
	_, err := h.Store.ToDeviceTable.InsertMessages(userID, deviceID, msgs)
	if err != nil {
		logger.Err(err).Str("user", userID).Str("device", deviceID).Int("msgs", len(msgs)).Msg("V2: failed to store to-device messages")
		internal.GetSentryHubFromContextOrDefault(ctx).CaptureException(err)
	}
	h.v2Pub.Notify(pubsub.ChanV2, &pubsub.V2DeviceMessages{
		UserID:   userID,
		DeviceID: deviceID,
	})
}

func (h *Handler) UpdateUnreadCounts(ctx context.Context, roomID, userID string, highlightCount, notifCount *int) {
	// only touch the DB and notify if they have changed. sync v2 will alwyas include the counts
	// even if they haven't changed :(
	key := roomID + userID
	entry, ok := h.unreadMap[key]
	hc := 0
	if highlightCount != nil {
		hc = *highlightCount
	}
	nc := 0
	if notifCount != nil {
		nc = *notifCount
	}
	if ok && entry.Highlight == hc && entry.Notif == nc {
		return // dupe
	}
	h.unreadMap[key] = struct {
		Highlight int
		Notif     int
	}{
		Highlight: hc,
		Notif:     nc,
	}

	err := h.Store.UnreadTable.UpdateUnreadCounters(userID, roomID, highlightCount, notifCount)
	if err != nil {
		logger.Err(err).Str("user", userID).Str("room", roomID).Msg("failed to update unread counters")
		internal.GetSentryHubFromContextOrDefault(ctx).CaptureException(err)
	}
	h.v2Pub.Notify(pubsub.ChanV2, &pubsub.V2UnreadCounts{
		RoomID:            roomID,
		UserID:            userID,
		HighlightCount:    highlightCount,
		NotificationCount: notifCount,
	})
}

func (h *Handler) OnAccountData(ctx context.Context, userID, roomID string, events []json.RawMessage) {
	data, err := h.Store.InsertAccountData(userID, roomID, events)
	if err != nil {
		logger.Err(err).Str("user", userID).Str("room", roomID).Msg("failed to update account data")
		sentry.CaptureException(err)
		return
	}
	var types []string
	for _, d := range data {
		types = append(types, d.Type)
	}
	h.v2Pub.Notify(pubsub.ChanV2, &pubsub.V2AccountData{
		UserID: userID,
		RoomID: roomID,
		Types:  types,
	})
}

func (h *Handler) OnInvite(ctx context.Context, userID, roomID string, inviteState []json.RawMessage) {
	err := h.Store.InvitesTable.InsertInvite(userID, roomID, inviteState)
	if err != nil {
		logger.Err(err).Str("user", userID).Str("room", roomID).Msg("failed to insert invite")
		internal.GetSentryHubFromContextOrDefault(ctx).CaptureException(err)
		return
	}
	h.v2Pub.Notify(pubsub.ChanV2, &pubsub.V2InviteRoom{
		UserID: userID,
		RoomID: roomID,
	})
}

func (h *Handler) OnLeftRoom(ctx context.Context, userID, roomID string) {
	// remove any invites for this user if they are rejecting an invite
	err := h.Store.InvitesTable.RemoveInvite(userID, roomID)
	if err != nil {
		logger.Err(err).Str("user", userID).Str("room", roomID).Msg("failed to retire invite")
		internal.GetSentryHubFromContextOrDefault(ctx).CaptureException(err)
	}
	h.v2Pub.Notify(pubsub.ChanV2, &pubsub.V2LeaveRoom{
		UserID: userID,
		RoomID: roomID,
	})
}

func (h *Handler) EnsurePolling(p *pubsub.V3EnsurePolling) {
	log := logger.With().Str("user_id", p.UserID).Str("device_id", p.DeviceID).Logger()
	log.Info().Msg("EnsurePolling: new request")
	defer func() {
		log.Info().Msg("EnsurePolling: request finished")
	}()
	accessToken, since, err := h.v2Store.TokensTable.GetTokenAndSince(p.UserID, p.DeviceID, p.AccessTokenHash)
	if err != nil {
		log.Err(err).Msg("V3Sub: EnsurePolling unknown device")
		sentry.CaptureException(err)
		return
	}
	// don't block us from consuming more pubsub messages just because someone wants to sync
	go func() {
		// blocks until an initial sync is done
		pid := sync2.PollerID{
			UserID:   p.UserID,
			DeviceID: p.DeviceID,
		}
		h.pMap.EnsurePolling(
			pid, accessToken, since, false, log,
		)
		h.updateMetrics()
		h.v2Pub.Notify(pubsub.ChanV2, &pubsub.V2InitialSyncComplete{
			UserID:   p.UserID,
			DeviceID: p.DeviceID,
		})
	}()
}

func typingHash(ephEvent json.RawMessage) uint64 {
	h := fnv.New64a()
	for _, userID := range gjson.ParseBytes(ephEvent).Get("content.user_ids").Array() {
		h.Write([]byte(userID.Str))
	}
	return h.Sum64()
}<|MERGE_RESOLUTION|>--- conflicted
+++ resolved
@@ -55,13 +55,8 @@
 }
 
 func NewHandler(
-<<<<<<< HEAD
-	connStr string, pMap *sync2.PollerMap, v2Store *sync2.Storage, store *state.Storage, client sync2.Client,
+	pMap *sync2.PollerMap, v2Store *sync2.Storage, store *state.Storage,
 	pub pubsub.Notifier, sub pubsub.Listener, enablePrometheus bool, deviceDataUpdateDuration time.Duration,
-=======
-	pMap sync2.IPollerMap, v2Store *sync2.Storage, store *state.Storage,
-	pub pubsub.Notifier, sub pubsub.Listener, enablePrometheus bool,
->>>>>>> 57c25abc
 ) (*Handler, error) {
 	h := &Handler{
 		pMap:      pMap,
