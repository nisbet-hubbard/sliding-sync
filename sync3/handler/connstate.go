--- conflicted
+++ resolved
@@ -302,14 +302,9 @@
 	}
 }
 
-<<<<<<< HEAD
 func (s *ConnState) buildListSubscriptions(ctx context.Context, builder *RoomsBuilder, listDeltas map[string]sync3.RequestListDelta) map[string]sync3.ResponseList {
+  defer trace.StartRegion(ctx, "buildListSubscriptions").End()
 	result := make(map[string]sync3.ResponseList, len(s.muxedReq.Lists))
-=======
-func (s *ConnState) buildListSubscriptions(ctx context.Context, builder *RoomsBuilder, listDeltas []sync3.RequestListDelta) []sync3.ResponseList {
-	defer trace.StartRegion(ctx, "buildListSubscriptions").End()
-	result := make([]sync3.ResponseList, len(s.muxedReq.Lists))
->>>>>>> a7eed937
 	// loop each list and handle each independently
 	for listKey, list := range listDeltas {
 		if list.Curr == nil {
